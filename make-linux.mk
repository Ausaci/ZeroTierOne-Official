#
# Makefile for ZeroTier One on Linux
#
# This is confirmed to work on distributions newer than CentOS 6 (the
# one used for reference builds) and on 32 and 64 bit x86 and ARM
# machines. It should also work on other 'normal' machines and recent
# distributions. Editing might be required for tiny devices or weird
# distros.
#
# Targets
#   one: zerotier-one and symlinks (cli and idtool)
#   all: builds 'one'
#   selftest: zerotier-selftest
#   debug: builds 'one' and 'selftest' with tracing and debug flags
#   installer: ZeroTierOneInstaller-... and packages (if possible)
#   official: builds 'one' and 'installer'
#   clean: removes all built files, objects, other trash
#

# Automagically pick clang or gcc, with preference for clang
# This is only done if we have not overridden these with an environment or CLI variable
ifeq ($(origin CC),default)
	CC=$(shell if [ -e /usr/bin/clang ]; then echo clang; else echo gcc; fi)
endif
ifeq ($(origin CXX),default)
	CXX=$(shell if [ -e /usr/bin/clang++ ]; then echo clang++; else echo g++; fi)
endif

#UNAME_M=$(shell $(CC) -dumpmachine | cut -d '-' -f 1)

INCLUDES?=
DEFS?=
LDLIBS?=

include objects.mk

# "make official" is a shortcut for this
ifeq ($(ZT_OFFICIAL_RELEASE),1)
	DEFS+=-DZT_OFFICIAL_RELEASE
	ZT_USE_MINIUPNPC=1
endif

ifeq ($(ZT_USE_MINIUPNPC),1)
	DEFS+=-DZT_USE_MINIUPNPC -DMINIUPNP_STATICLIB -DMINIUPNPC_SET_SOCKET_TIMEOUT -DMINIUPNPC_GET_SRC_ADDR -D_BSD_SOURCE -D_DEFAULT_SOURCE -D_XOPEN_SOURCE=600 -DOS_STRING=\"Linux\" -DMINIUPNPC_VERSION_STRING=\"1.9\" -DUPNP_VERSION_STRING=\"UPnP/1.1\" -DENABLE_STRNATPMPERR
	OBJS+=ext/libnatpmp/natpmp.o ext/libnatpmp/getgateway.o ext/miniupnpc/connecthostport.o ext/miniupnpc/igd_desc_parse.o ext/miniupnpc/minisoap.o ext/miniupnpc/minissdpc.o ext/miniupnpc/miniupnpc.o ext/miniupnpc/miniwget.o ext/miniupnpc/minixml.o ext/miniupnpc/portlistingparse.o ext/miniupnpc/receivedata.o ext/miniupnpc/upnpcommands.o ext/miniupnpc/upnpdev.o ext/miniupnpc/upnperrors.o ext/miniupnpc/upnpreplyparse.o osdep/PortMapper.o
endif

# Build with ZT_ENABLE_NETWORK_CONTROLLER=1 to build with the Sqlite network controller
ifeq ($(ZT_ENABLE_NETWORK_CONTROLLER),1)
	DEFS+=-DZT_ENABLE_NETWORK_CONTROLLER
	LDLIBS+=-L/usr/local/lib -lsqlite3
	OBJS+=controller/SqliteNetworkController.o
endif

# Build with ZT_ENABLE_CLUSTER=1 to build with cluster support
ifeq ($(ZT_ENABLE_CLUSTER),1)
	DEFS+=-DZT_ENABLE_CLUSTER
endif

# "make debug" is a shortcut for this
ifeq ($(ZT_DEBUG),1)
	DEFS+=-DZT_TRACE
	CFLAGS+=-Wall -g -pthread $(INCLUDES) $(DEFS)
	CXXFLAGS+=-Wall -g -pthread $(INCLUDES) $(DEFS)
	LDFLAGS=-ldl
	STRIP?=echo
	# The following line enables optimization for the crypto code, since
	# C25519 in particular is almost UNUSABLE in -O0 even on a 3ghz box!
ext/lz4/lz4.o node/Salsa20.o node/SHA512.o node/C25519.o node/Poly1305.o: CFLAGS = -Wall -O2 -g -pthread $(INCLUDES) $(DEFS)
else
	CFLAGS?=-O3 -fstack-protector
	CFLAGS+=-Wall -fPIE -fvisibility=hidden -pthread $(INCLUDES) -DNDEBUG $(DEFS)
	CXXFLAGS?=-O3 -fstack-protector
	CXXFLAGS+=-Wall -Wreorder -fPIE -fvisibility=hidden -fno-rtti -pthread $(INCLUDES) -DNDEBUG $(DEFS)
	LDFLAGS=-ldl -pie -Wl,-z,relro,-z,now
	STRIP?=strip
	STRIP+=--strip-all
endif

ifeq ($(ZT_TRACE),1)
	DEFS+=-DZT_TRACE
endif

# Uncomment for gprof profile build
#CFLAGS=-Wall -g -pg -pthread $(INCLUDES) $(DEFS)
#CXXFLAGS=-Wall -g -pg -pthread $(INCLUDES) $(DEFS)
#LDFLAGS=
#STRIP=echo

all:	one

one:	$(OBJS) service/OneService.o one.o osdep/LinuxEthernetTap.o
	$(CXX) $(CXXFLAGS) $(LDFLAGS) -o zerotier-one $(OBJS) service/OneService.o one.o osdep/LinuxEthernetTap.o $(LDLIBS)
	$(STRIP) zerotier-one
	ln -sf zerotier-one zerotier-idtool
	ln -sf zerotier-one zerotier-cli

<<<<<<< HEAD
netcon: one
	# Need to selectively rebuild one.cpp and OneService.cpp with ZT_SERVICE_NETCON and ZT_ONE_NO_ROOT_CHECK defined, and also NetconEthernetTap
	$(CXX) $(CXXFLAGS) $(LDFLAGS) -DZT_SERVICE_NETCON -DZT_ONE_NO_ROOT_CHECK -Iext/lwip/src/include -Iext/lwip/src/include/ipv4 -Iext/lwip/src/include/ipv6 -o zerotier-netcon-service one.cpp service/OneService.cpp netcon/NetconEthernetTap.cpp $(OBJS) $(LDLIBS) -ldl
=======
netcon: $(OBJS) one.o
	# Need to selectively rebuild one.cpp and OneService.cpp with ZT_SERVICE_NETCON and ZT_ONE_NO_ROOT_CHECK defined, and also NetconEthernetTap
	$(CXX) $(CXXFLAGS) $(LDFLAGS) -DZT_SERVICE_NETCON -DZT_ONE_NO_ROOT_CHECK -o zerotier-netcon-service $(OBJS) one.o $(LDLIBS) -ldl
>>>>>>> b1eb16d5
	# Build netcon/liblwip.so which must be placed in ZT home for zerotier-netcon-service to work
	cd netcon ; make -f make-liblwip.mk
	# Use gcc not clang to build standalone intercept library since gcc is typically used for libc and we want to ensure maximal ABI compatibility
	cd netcon ; gcc -g -O2 -Wall -std=c99 -fPIC -DVERBOSE -DDEBUG_RPC -DCHECKS -D_GNU_SOURCE -DNETCON_INTERCEPT -I. -nostdlib -shared -o ../libzerotierintercept.so Intercept.c

<<<<<<< HEAD
=======
install-intercept:
	cp libzerotierintercept.so /lib/libzerotierintercept.so
	ln -sf /lib/libzerotierintercept.so /lib/libzerotierintercept
	/usr/bin/install -c netcon/zerotier-intercept /usr/bin

uninstall-intercept:
	rm -r /lib/libzerotierintercept.so
	rm -r /lib/libzerotierintercept
	rm -r /usr/bin/zerotier-intercept

>>>>>>> b1eb16d5
selftest:	$(OBJS) selftest.o
	$(CXX) $(CXXFLAGS) $(LDFLAGS) -o zerotier-selftest selftest.o $(OBJS) $(LDLIBS)
	$(STRIP) zerotier-selftest

installer: one FORCE
	./ext/installfiles/linux/buildinstaller.sh

clean:
<<<<<<< HEAD
	rm -rf *.so *.o node/*.o controller/*.o osdep/*.o service/*.o ext/http-parser/*.o ext/lz4/*.o ext/json-parser/*.o $(OBJS) zerotier-one zerotier-idtool zerotier-cli zerotier-selftest zerotier-netcon-service build-* ZeroTierOneInstaller-* *.deb *.rpm
	# Remove files from all the funny places we put them for netcon tests
	find netcon -type f \( -name '*.o' -o -name '*.so' -o -name '.depend' -o -name '*.1.0' -o -name 'zerotier-one' -o -name 'zerotier-cli' \) -delete
=======
	rm -rf *.so *.o node/*.o controller/*.o osdep/*.o service/*.o ext/http-parser/*.o ext/lz4/*.o ext/json-parser/*.o $(OBJS) zerotier-one zerotier-idtool zerotier-cli zerotier-selftest build-* ZeroTierOneInstaller-* *.deb *.rpm
	# Remove files from all the funny places we put them for tests
	find netcon -type f \( -name '*.o' -o -name '*.so' -o -name '*.1.0' -o -name 'zerotier-one' -o -name 'zerotier-cli' -o -name 'zerotier-netcon-service' \) -delete
>>>>>>> b1eb16d5
	find netcon/docker-test -name "zerotier-intercept" -type f -delete

debug:	FORCE
	make ZT_DEBUG=1 one
	make ZT_DEBUG=1 selftest

official: FORCE
	make -j 4 ZT_OFFICIAL_RELEASE=1 one
	make ZT_OFFICIAL_RELEASE=1 installer

FORCE:<|MERGE_RESOLUTION|>--- conflicted
+++ resolved
@@ -95,22 +95,14 @@
 	ln -sf zerotier-one zerotier-idtool
 	ln -sf zerotier-one zerotier-cli
 
-<<<<<<< HEAD
-netcon: one
-	# Need to selectively rebuild one.cpp and OneService.cpp with ZT_SERVICE_NETCON and ZT_ONE_NO_ROOT_CHECK defined, and also NetconEthernetTap
-	$(CXX) $(CXXFLAGS) $(LDFLAGS) -DZT_SERVICE_NETCON -DZT_ONE_NO_ROOT_CHECK -Iext/lwip/src/include -Iext/lwip/src/include/ipv4 -Iext/lwip/src/include/ipv6 -o zerotier-netcon-service one.cpp service/OneService.cpp netcon/NetconEthernetTap.cpp $(OBJS) $(LDLIBS) -ldl
-=======
 netcon: $(OBJS) one.o
 	# Need to selectively rebuild one.cpp and OneService.cpp with ZT_SERVICE_NETCON and ZT_ONE_NO_ROOT_CHECK defined, and also NetconEthernetTap
 	$(CXX) $(CXXFLAGS) $(LDFLAGS) -DZT_SERVICE_NETCON -DZT_ONE_NO_ROOT_CHECK -o zerotier-netcon-service $(OBJS) one.o $(LDLIBS) -ldl
->>>>>>> b1eb16d5
 	# Build netcon/liblwip.so which must be placed in ZT home for zerotier-netcon-service to work
 	cd netcon ; make -f make-liblwip.mk
 	# Use gcc not clang to build standalone intercept library since gcc is typically used for libc and we want to ensure maximal ABI compatibility
 	cd netcon ; gcc -g -O2 -Wall -std=c99 -fPIC -DVERBOSE -DDEBUG_RPC -DCHECKS -D_GNU_SOURCE -DNETCON_INTERCEPT -I. -nostdlib -shared -o ../libzerotierintercept.so Intercept.c
 
-<<<<<<< HEAD
-=======
 install-intercept:
 	cp libzerotierintercept.so /lib/libzerotierintercept.so
 	ln -sf /lib/libzerotierintercept.so /lib/libzerotierintercept
@@ -121,7 +113,6 @@
 	rm -r /lib/libzerotierintercept
 	rm -r /usr/bin/zerotier-intercept
 
->>>>>>> b1eb16d5
 selftest:	$(OBJS) selftest.o
 	$(CXX) $(CXXFLAGS) $(LDFLAGS) -o zerotier-selftest selftest.o $(OBJS) $(LDLIBS)
 	$(STRIP) zerotier-selftest
@@ -130,15 +121,9 @@
 	./ext/installfiles/linux/buildinstaller.sh
 
 clean:
-<<<<<<< HEAD
-	rm -rf *.so *.o node/*.o controller/*.o osdep/*.o service/*.o ext/http-parser/*.o ext/lz4/*.o ext/json-parser/*.o $(OBJS) zerotier-one zerotier-idtool zerotier-cli zerotier-selftest zerotier-netcon-service build-* ZeroTierOneInstaller-* *.deb *.rpm
-	# Remove files from all the funny places we put them for netcon tests
-	find netcon -type f \( -name '*.o' -o -name '*.so' -o -name '.depend' -o -name '*.1.0' -o -name 'zerotier-one' -o -name 'zerotier-cli' \) -delete
-=======
 	rm -rf *.so *.o node/*.o controller/*.o osdep/*.o service/*.o ext/http-parser/*.o ext/lz4/*.o ext/json-parser/*.o $(OBJS) zerotier-one zerotier-idtool zerotier-cli zerotier-selftest build-* ZeroTierOneInstaller-* *.deb *.rpm
 	# Remove files from all the funny places we put them for tests
 	find netcon -type f \( -name '*.o' -o -name '*.so' -o -name '*.1.0' -o -name 'zerotier-one' -o -name 'zerotier-cli' -o -name 'zerotier-netcon-service' \) -delete
->>>>>>> b1eb16d5
 	find netcon/docker-test -name "zerotier-intercept" -type f -delete
 
 debug:	FORCE
