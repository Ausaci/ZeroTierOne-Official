/*
 * ZeroTier One - Network Virtualization Everywhere
 * Copyright (C) 2011-2015  ZeroTier, Inc.
 *
 * This program is free software: you can redistribute it and/or modify
 * it under the terms of the GNU General Public License as published by
 * the Free Software Foundation, either version 3 of the License, or
 * (at your option) any later version.
 *
 * This program is distributed in the hope that it will be useful,
 * but WITHOUT ANY WARRANTY; without even the implied warranty of
 * MERCHANTABILITY or FITNESS FOR A PARTICULAR PURPOSE.  See the
 * GNU General Public License for more details.
 *
 * You should have received a copy of the GNU General Public License
 * along with this program.  If not, see <http://www.gnu.org/licenses/>.
 *
 * --
 *
 * ZeroTier may be used and distributed under the terms of the GPLv3, which
 * are available at: http://www.gnu.org/licenses/gpl-3.0.html
 *
 * If you would like to embed ZeroTier into a commercial application or
 * redistribute it in a modified binary form, please contact ZeroTier Networks
 * LLC. Start here: http://www.zerotier.com/
 */

/*
 * This defines the external C API for ZeroTier's core network virtualization
 * engine.
 */

#ifndef ZT_ZEROTIERONE_H
#define ZT_ZEROTIERONE_H

#include <stdint.h>

// For the struct sockaddr_storage structure
#if defined(_WIN32) || defined(_WIN64)
#include <WinSock2.h>
#include <WS2tcpip.h>
#include <Windows.h>
#else /* not Windows */
#include <arpa/inet.h>
#include <netinet/in.h>
#include <sys/types.h>
#include <sys/socket.h>
#endif /* Windows or not */

#ifdef __cplusplus
extern "C" {
#endif

/****************************************************************************/
/* Core constants                                                           */
/****************************************************************************/

/**
 * Default UDP port for devices running a ZeroTier endpoint
 */
#define ZT_DEFAULT_PORT 9993

/**
 * Maximum MTU for ZeroTier virtual networks
 *
 * This is pretty much an unchangeable global constant. To make it change
 * across nodes would require logic to send ICMP packet too big messages,
 * which would complicate things. 1500 has been good enough on most LANs
 * for ages, so a larger MTU should be fine for the forseeable future. This
 * typically results in two UDP packets per single large frame. Experimental
 * results seem to show that this is good. Larger MTUs resulting in more
 * fragments seemed too brittle on slow/crummy links for no benefit.
 *
 * If this does change, also change it in tap.h in the tuntaposx code under
 * mac-tap.
 *
 * Overhead for a normal frame split into two packets:
 *
 * 1414 = 1444 (typical UDP MTU) - 28 (packet header) - 2 (ethertype)
 * 1428 = 1444 (typical UDP MTU) - 16 (fragment header)
 * SUM: 2842
 *
 * We use 2800, which leaves some room for other payload in other types of
 * messages such as multicast propagation or future support for bridging.
 */
#define ZT_MAX_MTU 2800

/**
 * Maximum length of network short name
 */
#define ZT_MAX_NETWORK_SHORT_NAME_LENGTH 255

/**
 * Maximum number of statically assigned IP addresses per network endpoint using ZT address management (not DHCP)
 */
#define ZT_MAX_ZT_ASSIGNED_ADDRESSES 16

/**
 * Maximum number of multicast group subscriptions per network
 */
#define ZT_MAX_NETWORK_MULTICAST_SUBSCRIPTIONS 4096

/**
 * Maximum number of direct network paths to a given peer
 */
#define ZT_MAX_PEER_NETWORK_PATHS 4

/**
 * Feature flag: ZeroTier One was built to be thread-safe -- concurrent processXXX() calls are okay
 */
#define ZT_FEATURE_FLAG_THREAD_SAFE 0x00000001

/**
 * Feature flag: FIPS compliant build (not available yet, but reserved for future use if we ever do this)
 */
#define ZT_FEATURE_FLAG_FIPS 0x00000002

/**
 * A null/empty sockaddr (all zero) to signify an unspecified socket address
 */
extern const struct sockaddr_storage ZT_SOCKADDR_NULL;

/****************************************************************************/
/* Structures and other types                                               */
/****************************************************************************/

/**
 * Function return code: OK (0) or error results
 *
 * Use ZT_ResultCode_isFatal() to check for a fatal error. If a fatal error
 * occurs, the node should be considered to not be working correctly. These
 * indicate serious problems like an inaccessible data store or a compile
 * problem.
 */
enum ZT_ResultCode
{
	/**
	 * Operation completed normally
	 */
	ZT_RESULT_OK = 0,

	// Fatal errors (>0, <1000)

	/**
	 * Ran out of memory
	 */
	ZT_RESULT_FATAL_ERROR_OUT_OF_MEMORY = 1,

	/**
	 * Data store is not writable or has failed
	 */
	ZT_RESULT_FATAL_ERROR_DATA_STORE_FAILED = 2,

	/**
	 * Internal error (e.g. unexpected exception indicating bug or build problem)
	 */
	ZT_RESULT_FATAL_ERROR_INTERNAL = 3,

	// Non-fatal errors (>1000)

	/**
	 * Network ID not valid
	 */
	ZT_RESULT_ERROR_NETWORK_NOT_FOUND = 1000
};

/**
 * @param x Result code
 * @return True if result code indicates a fatal error
 */
#define ZT_ResultCode_isFatal(x) ((((int)(x)) > 0)&&(((int)(x)) < 1000))

/**
 * Status codes sent to status update callback when things happen
 */
enum ZT_Event
{
	/**
	 * Node has been initialized
	 *
	 * This is the first event generated, and is always sent. It may occur
	 * before Node's constructor returns.
	 *
	 * Meta-data: none
	 */
	ZT_EVENT_UP = 0,

	/**
	 * Node is offline -- network does not seem to be reachable by any available strategy
	 *
	 * Meta-data: none
	 */
	ZT_EVENT_OFFLINE = 1,

	/**
	 * Node is online -- at least one upstream node appears reachable
	 *
	 * Meta-data: none
	 */
	ZT_EVENT_ONLINE = 2,

	/**
	 * Node is shutting down
	 *
	 * This is generated within Node's destructor when it is being shut down.
	 * It's done for convenience, since cleaning up other state in the event
	 * handler may appear more idiomatic.
	 *
	 * Meta-data: none
	 */
	ZT_EVENT_DOWN = 3,

	/**
	 * Your identity has collided with another node's ZeroTier address
	 *
	 * This happens if two different public keys both hash (via the algorithm
	 * in Identity::generate()) to the same 40-bit ZeroTier address.
	 *
	 * This is something you should "never" see, where "never" is defined as
	 * once per 2^39 new node initializations / identity creations. If you do
	 * see it, you're going to see it very soon after a node is first
	 * initialized.
	 *
	 * This is reported as an event rather than a return code since it's
	 * detected asynchronously via error messages from authoritative nodes.
	 *
	 * If this occurs, you must shut down and delete the node, delete the
	 * identity.secret record/file from the data store, and restart to generate
	 * a new identity. If you don't do this, you will not be able to communicate
	 * with other nodes.
	 *
	 * We'd automate this process, but we don't think silently deleting
	 * private keys or changing our address without telling the calling code
	 * is good form. It violates the principle of least surprise.
	 *
	 * You can technically get away with not handling this, but we recommend
	 * doing so in a mature reliable application. Besides, handling this
	 * condition is a good way to make sure it never arises. It's like how
	 * umbrellas prevent rain and smoke detectors prevent fires. They do, right?
	 *
	 * Meta-data: none
	 */
	ZT_EVENT_FATAL_ERROR_IDENTITY_COLLISION = 4,

	/**
	 * A more recent version was observed on the network
	 *
	 * Right now this is only triggered if a hub or rootserver reports a
	 * more recent version, and only once. It can be used to trigger a
	 * software update check.
	 *
	 * Meta-data: unsigned int[3], more recent version number
	 */
	ZT_EVENT_SAW_MORE_RECENT_VERSION = 5,

	/**
	 * A packet failed authentication
	 *
	 * Meta-data: struct sockaddr_storage containing origin address of packet
	 */
	ZT_EVENT_AUTHENTICATION_FAILURE = 6,

	/**
	 * A received packet was not valid
	 *
	 * Meta-data: struct sockaddr_storage containing origin address of packet
	 */
	ZT_EVENT_INVALID_PACKET = 7,

	/**
	 * Trace (debugging) message
	 *
	 * These events are only generated if this is a TRACE-enabled build.
	 *
	 * Meta-data: C string, TRACE message
	 */
	ZT_EVENT_TRACE = 8
};

/**
 * Current node status
 */
typedef struct
{
	/**
	 * 40-bit ZeroTier address of this node
	 */
	uint64_t address;

	/**
	 * Public identity in string-serialized form (safe to send to others)
	 *
	 * This pointer will remain valid as long as the node exists.
	 */
	const char *publicIdentity;

	/**
	 * Full identity including secret key in string-serialized form
	 *
	 * This pointer will remain valid as long as the node exists.
	 */
	const char *secretIdentity;

	/**
	 * True if some kind of connectivity appears available
	 */
	int online;
} ZT_NodeStatus;

/**
 * Virtual network status codes
 */
enum ZT_VirtualNetworkStatus
{
	/**
	 * Waiting for network configuration (also means revision == 0)
	 */
	ZT_NETWORK_STATUS_REQUESTING_CONFIGURATION = 0,

	/**
	 * Configuration received and we are authorized
	 */
	ZT_NETWORK_STATUS_OK = 1,

	/**
	 * Netconf master told us 'nope'
	 */
	ZT_NETWORK_STATUS_ACCESS_DENIED = 2,

	/**
	 * Netconf master exists, but this virtual network does not
	 */
	ZT_NETWORK_STATUS_NOT_FOUND = 3,

	/**
	 * Initialization of network failed or other internal error
	 */
	ZT_NETWORK_STATUS_PORT_ERROR = 4,

	/**
	 * ZeroTier One version too old
	 */
	ZT_NETWORK_STATUS_CLIENT_TOO_OLD = 5
};

/**
 * Virtual network type codes
 */
enum ZT_VirtualNetworkType
{
	/**
	 * Private networks are authorized via certificates of membership
	 */
	ZT_NETWORK_TYPE_PRIVATE = 0,

	/**
	 * Public networks have no access control -- they'll always be AUTHORIZED
	 */
	ZT_NETWORK_TYPE_PUBLIC = 1
};

/**
 * An Ethernet multicast group
 */
typedef struct
{
	/**
	 * MAC address (least significant 48 bits)
	 */
	uint64_t mac;

	/**
	 * Additional distinguishing information (usually zero)
	 */
	unsigned long adi;
} ZT_MulticastGroup;

/**
 * Virtual network configuration update type
 */
enum ZT_VirtualNetworkConfigOperation
{
	/**
	 * Network is coming up (either for the first time or after service restart)
	 */
	ZT_VIRTUAL_NETWORK_CONFIG_OPERATION_UP = 1,

	/**
	 * Network configuration has been updated
	 */
	ZT_VIRTUAL_NETWORK_CONFIG_OPERATION_CONFIG_UPDATE = 2,

	/**
	 * Network is going down (not permanently)
	 */
	ZT_VIRTUAL_NETWORK_CONFIG_OPERATION_DOWN = 3,

	/**
	 * Network is going down permanently (leave/delete)
	 */
	ZT_VIRTUAL_NETWORK_CONFIG_OPERATION_DESTROY = 4
};

/**
 * Virtual network configuration
 */
typedef struct
{
	/**
	 * 64-bit ZeroTier network ID
	 */
	uint64_t nwid;

	/**
	 * Ethernet MAC (48 bits) that should be assigned to port
	 */
	uint64_t mac;

	/**
	 * Network name (from network configuration master)
	 */
	char name[ZT_MAX_NETWORK_SHORT_NAME_LENGTH + 1];

	/**
	 * Network configuration request status
	 */
	enum ZT_VirtualNetworkStatus status;

	/**
	 * Network type
	 */
	enum ZT_VirtualNetworkType type;

	/**
	 * Maximum interface MTU
	 */
	unsigned int mtu;

	/**
	 * If nonzero, the network this port belongs to indicates DHCP availability
	 *
	 * This is a suggestion. The underlying implementation is free to ignore it
	 * for security or other reasons. This is simply a netconf parameter that
	 * means 'DHCP is available on this network.'
	 */
	int dhcp;

	/**
	 * If nonzero, this port is allowed to bridge to other networks
	 *
	 * This is informational. If this is false (0), bridged packets will simply
	 * be dropped and bridging won't work.
	 */
	int bridge;

	/**
	 * If nonzero, this network supports and allows broadcast (ff:ff:ff:ff:ff:ff) traffic
	 */
	int broadcastEnabled;

	/**
	 * If the network is in PORT_ERROR state, this is the error most recently returned by the port config callback
	 */
	int portError;

	/**
	 * Is this network enabled? If not, all frames to/from are dropped.
	 */
	int enabled;

	/**
	 * Network config revision as reported by netconf master
	 *
	 * If this is zero, it means we're still waiting for our netconf.
	 */
	unsigned long netconfRevision;

	/**
	 * Number of multicast group subscriptions
	 */
	unsigned int multicastSubscriptionCount;

	/**
	 * Multicast group subscriptions
	 */
	ZT_MulticastGroup multicastSubscriptions[ZT_MAX_NETWORK_MULTICAST_SUBSCRIPTIONS];

	/**
	 * Number of assigned addresses
	 */
	unsigned int assignedAddressCount;

	/**
	 * ZeroTier-assigned addresses (in sockaddr_storage structures)
	 *
	 * For IP, the port number of the sockaddr_XX structure contains the number
	 * of bits in the address netmask. Only the IP address and port are used.
	 * Other fields like interface number can be ignored.
	 *
	 * This is only used for ZeroTier-managed address assignments sent by the
	 * virtual network's configuration master.
	 */
	struct sockaddr_storage assignedAddresses[ZT_MAX_ZT_ASSIGNED_ADDRESSES];
} ZT_VirtualNetworkConfig;

/**
 * A list of networks
 */
typedef struct
{
	ZT_VirtualNetworkConfig *networks;
	unsigned long networkCount;
} ZT_VirtualNetworkList;

/**
 * Physical network path to a peer
 */
typedef struct
{
	/**
	 * Address of endpoint
	 */
	struct sockaddr_storage address;

	/**
	 * Time of last send in milliseconds or 0 for never
	 */
	uint64_t lastSend;

	/**
	 * Time of last receive in milliseconds or 0 for never
	 */
	uint64_t lastReceive;

	/**
	 * Is path fixed? (i.e. not learned, static)
	 */
	int fixed;

	/**
	 * Is path active?
	 */
	int active;

	/**
	 * Is path preferred?
	 */
	int preferred;
} ZT_PeerPhysicalPath;

/**
 * What trust hierarchy role does this peer have?
 */
enum ZT_PeerRole {
	ZT_PEER_ROLE_LEAF = 0,     // ordinary node
	ZT_PEER_ROLE_RELAY = 1,    // relay node
	ZT_PEER_ROLE_ROOT = 2      // root server
};

/**
 * Peer status result buffer
 */
typedef struct
{
	/**
	 * ZeroTier address (40 bits)
	 */
	uint64_t address;

	/**
	 * Time we last received a unicast frame from this peer
	 */
	uint64_t lastUnicastFrame;

	/**
	 * Time we last received a multicast rame from this peer
	 */
	uint64_t lastMulticastFrame;

	/**
	 * Remote major version or -1 if not known
	 */
	int versionMajor;

	/**
	 * Remote minor version or -1 if not known
	 */
	int versionMinor;

	/**
	 * Remote revision or -1 if not known
	 */
	int versionRev;

	/**
	 * Last measured latency in milliseconds or zero if unknown
	 */
	unsigned int latency;

	/**
	 * What trust hierarchy role does this device have?
	 */
	enum ZT_PeerRole role;

	/**
	 * Number of paths (size of paths[])
	 */
	unsigned int pathCount;

	/**
	 * Known network paths to peer
	 */
	ZT_PeerPhysicalPath paths[ZT_MAX_PEER_NETWORK_PATHS];
} ZT_Peer;

/**
 * List of peers
 */
typedef struct
{
	ZT_Peer *peers;
	unsigned long peerCount;
} ZT_PeerList;

/**
 * Local interface trust levels
 */
typedef enum {
	ZT_LOCAL_INTERFACE_ADDRESS_TRUST_NORMAL = 0,
	ZT_LOCAL_INTERFACE_ADDRESS_TRUST_PRIVACY = 1,
	ZT_LOCAL_INTERFACE_ADDRESS_TRUST_ULTIMATE = 2
} ZT_LocalInterfaceAddressTrust;

/**
 * An instance of a ZeroTier One node (opaque)
 */
typedef void ZT_Node;

/****************************************************************************/
/* Callbacks used by Node API                                               */
/****************************************************************************/

/**
 * Callback called to update virtual network port configuration
 *
 * This can be called at any time to update the configuration of a virtual
 * network port. The parameter after the network ID specifies whether this
 * port is being brought up, updated, brought down, or permanently deleted.
 *
 * This in turn should be used by the underlying implementation to create
 * and configure tap devices at the OS (or virtual network stack) layer.
 *
 * The supplied config pointer is not guaranteed to remain valid, so make
 * a copy if you want one.
 *
 * This should not call multicastSubscribe() or other network-modifying
 * methods, as this could cause a deadlock in multithreaded or interrupt
 * driven environments.
 *
 * This must return 0 on success. It can return any OS-dependent error code
 * on failure, and this results in the network being placed into the
 * PORT_ERROR state.
 */
typedef int (*ZT_VirtualNetworkConfigFunction)(
	ZT_Node *,
	void *,
	uint64_t,
	enum ZT_VirtualNetworkConfigOperation,
	const ZT_VirtualNetworkConfig *);

/**
 * Function to send a frame out to a virtual network port
 *
 * Parameters: (1) node, (2) user ptr, (3) network ID, (4) source MAC,
 * (5) destination MAC, (6) ethertype, (7) VLAN ID, (8) frame data,
 * (9) frame length.
 */
typedef void (*ZT_VirtualNetworkFrameFunction)(
	ZT_Node *,
	void *,
	uint64_t,
	uint64_t,
	uint64_t,
	unsigned int,
	unsigned int,
	const void *,
	unsigned int);

/**
 * Callback for events
 *
 * Events are generated when the node's status changes in a significant way
 * and on certain non-fatal errors and events of interest. The final void
 * parameter points to event meta-data. The type of event meta-data (and
 * whether it is present at all) is event type dependent. See the comments
 * in the definition of ZT_Event.
 */
typedef void (*ZT_EventCallback)(
	ZT_Node *,
	void *,
	enum ZT_Event,
	const void *);

/**
 * Function to get an object from the data store
 *
 * Parameters: (1) object name, (2) buffer to fill, (3) size of buffer, (4)
 * index in object to start reading, (5) result parameter that must be set
 * to the actual size of the object if it exists.
 *
 * Object names can contain forward slash (/) path separators. They will
 * never contain .. or backslash (\), so this is safe to map as a Unix-style
 * path if the underlying storage permits. For security reasons we recommend
 * returning errors if .. or \ are used.
 *
 * The function must return the actual number of bytes read. If the object
 * doesn't exist, it should return -1. -2 should be returned on other errors
 * such as errors accessing underlying storage.
 *
 * If the read doesn't fit in the buffer, the max number of bytes should be
 * read. The caller may call the function multiple times to read the whole
 * object.
 */
typedef long (*ZT_DataStoreGetFunction)(
	ZT_Node *,
	void *,
	const char *,
	void *,
	unsigned long,
	unsigned long,
	unsigned long *);

/**
 * Function to store an object in the data store
 *
 * Parameters: (1) node, (2) user ptr, (3) object name, (4) object data,
 * (5) object size, (6) secure? (bool).
 *
 * If secure is true, the file should be set readable and writable only
 * to the user running ZeroTier One. What this means is platform-specific.
 *
 * Name semantics are the same as the get function. This must return zero on
 * success. You can return any OS-specific error code on failure, as these
 * may be visible in logs or error messages and might aid in debugging.
 *
 * If the data pointer is null, this must be interpreted as a delete
 * operation.
 */
typedef int (*ZT_DataStorePutFunction)(
	ZT_Node *,
	void *,
	const char *,
	const void *,
	unsigned long,
	int);

/**
 * Function to send a ZeroTier packet out over the wire
 *
 * Parameters:
 *  (1) Node
 *  (2) User pointer
 *  (3) Local interface address
 *  (4) Remote address
 *  (5) Packet data
 *  (6) Packet length
 *
 * If there is only one local interface it is safe to ignore the local
 * interface address. Otherwise if running with multiple interfaces, the
 * correct local interface should be chosen by address unless NULL. If
 * the ss_family field is zero (NULL address), a random or preferred
 * default interface should be used.
 *
 * The function must return zero on success and may return any error code
 * on failure. Note that success does not (of course) guarantee packet
 * delivery. It only means that the packet appears to have been sent.
 */
typedef int (*ZT_WirePacketSendFunction)(
	ZT_Node *,                      /* Node */
	void *,                          /* User ptr */
	const struct sockaddr_storage *, /* Local address */
	const struct sockaddr_storage *, /* Remote address */
	const void *,                    /* Packet data */
	unsigned int);                   /* Packet length */

/****************************************************************************/
/* C Node API                                                               */
/****************************************************************************/

/**
 * Create a new ZeroTier One node
 *
 * Note that this can take a few seconds the first time it's called, as it
 * will generate an identity.
 *
 * @param node Result: pointer is set to new node instance on success
 * @param uptr User pointer to pass to functions/callbacks
 * @param now Current clock in milliseconds
 * @param dataStoreGetFunction Function called to get objects from persistent storage
 * @param dataStorePutFunction Function called to put objects in persistent storage
 * @param virtualNetworkConfigFunction Function to be called when virtual LANs are created, deleted, or their config parameters change
 * @param eventCallback Function to receive status updates and non-fatal error notices
 * @param overrideRootTopology Alternative root server topology or NULL for default (mostly for test/debug use)
 * @return OK (0) or error code if a fatal error condition has occurred
 */
enum ZT_ResultCode ZT_Node_new(
	ZT_Node **node,
	void *uptr,
	uint64_t now,
<<<<<<< HEAD
	ZT1_DataStoreGetFunction dataStoreGetFunction,
	ZT1_DataStorePutFunction dataStorePutFunction,
	ZT1_WirePacketSendFunction wirePacketSendFunction,
	ZT1_VirtualNetworkFrameFunction virtualNetworkFrameFunction,
	ZT1_VirtualNetworkConfigFunction virtualNetworkConfigFunction,
	ZT1_EventCallback eventCallback,
	const char *overrideRootTopology
#ifdef __cplusplus
    = (const char *)0               
#endif
    );
=======
	ZT_DataStoreGetFunction dataStoreGetFunction,
	ZT_DataStorePutFunction dataStorePutFunction,
	ZT_WirePacketSendFunction wirePacketSendFunction,
	ZT_VirtualNetworkFrameFunction virtualNetworkFrameFunction,
	ZT_VirtualNetworkConfigFunction virtualNetworkConfigFunction,
	ZT_EventCallback eventCallback,
	const char *overrideRootTopology);
>>>>>>> f69454ec

/**
 * Delete a node and free all resources it consumes
 *
 * If you are using multiple threads, all other threads must be shut down
 * first. This can crash if processXXX() methods are in progress.
 *
 * @param node Node to delete
 */
void ZT_Node_delete(ZT_Node *node);

/**
 * Process a packet received from the physical wire
 *
 * @param node Node instance
 * @param now Current clock in milliseconds
 * @param localAddress Local address, or point to ZT_SOCKADDR_NULL if unspecified
 * @param remoteAddress Origin of packet
 * @param packetData Packet data
 * @param packetLength Packet length
 * @param nextBackgroundTaskDeadline Value/result: set to deadline for next call to processBackgroundTasks()
 * @return OK (0) or error code if a fatal error condition has occurred
 */
enum ZT_ResultCode ZT_Node_processWirePacket(
	ZT_Node *node,
	uint64_t now,
	const struct sockaddr_storage *localAddress,
	const struct sockaddr_storage *remoteAddress,
	const void *packetData,
	unsigned int packetLength,
	volatile uint64_t *nextBackgroundTaskDeadline);

/**
 * Process a frame from a virtual network port (tap)
 *
 * @param node Node instance
 * @param now Current clock in milliseconds
 * @param nwid ZeroTier 64-bit virtual network ID
 * @param sourceMac Source MAC address (least significant 48 bits)
 * @param destMac Destination MAC address (least significant 48 bits)
 * @param etherType 16-bit Ethernet frame type
 * @param vlanId 10-bit VLAN ID or 0 if none
 * @param frameData Frame payload data
 * @param frameLength Frame payload length
 * @param nextBackgroundTaskDeadline Value/result: set to deadline for next call to processBackgroundTasks()
 * @return OK (0) or error code if a fatal error condition has occurred
 */
enum ZT_ResultCode ZT_Node_processVirtualNetworkFrame(
	ZT_Node *node,
	uint64_t now,
	uint64_t nwid,
	uint64_t sourceMac,
	uint64_t destMac,
	unsigned int etherType,
	unsigned int vlanId,
	const void *frameData,
	unsigned int frameLength,
	volatile uint64_t *nextBackgroundTaskDeadline);

/**
 * Perform periodic background operations
 *
 * @param node Node instance
 * @param now Current clock in milliseconds
 * @param nextBackgroundTaskDeadline Value/result: set to deadline for next call to processBackgroundTasks()
 * @return OK (0) or error code if a fatal error condition has occurred
 */
enum ZT_ResultCode ZT_Node_processBackgroundTasks(ZT_Node *node,uint64_t now,volatile uint64_t *nextBackgroundTaskDeadline);

/**
 * Join a network
 *
 * This may generate calls to the port config callback before it returns,
 * or these may be deffered if a netconf is not available yet.
 *
 * If we are already a member of the network, nothing is done and OK is
 * returned.
 *
 * @param node Node instance
 * @param nwid 64-bit ZeroTier network ID
 * @return OK (0) or error code if a fatal error condition has occurred
 */
enum ZT_ResultCode ZT_Node_join(ZT_Node *node,uint64_t nwid);

/**
 * Leave a network
 *
 * If a port has been configured for this network this will generate a call
 * to the port config callback with a NULL second parameter to indicate that
 * the port is now deleted.
 *
 * @param node Node instance
 * @param nwid 64-bit network ID
 * @return OK (0) or error code if a fatal error condition has occurred
 */
enum ZT_ResultCode ZT_Node_leave(ZT_Node *node,uint64_t nwid);

/**
 * Subscribe to an Ethernet multicast group
 *
 * ADI stands for additional distinguishing information. This defaults to zero
 * and is rarely used. Right now its only use is to enable IPv4 ARP to scale,
 * and this must be done.
 *
 * For IPv4 ARP, the implementation must subscribe to 0xffffffffffff (the
 * broadcast address) but with an ADI equal to each IPv4 address in host
 * byte order. This converts ARP from a non-scalable broadcast protocol to
 * a scalable multicast protocol with perfect address specificity.
 *
 * If this is not done, ARP will not work reliably.
 *
 * Multiple calls to subscribe to the same multicast address will have no
 * effect. It is perfectly safe to do this.
 *
 * This does not generate an update call to networkConfigCallback().
 *
 * @param node Node instance
 * @param nwid 64-bit network ID
 * @param multicastGroup Ethernet multicast or broadcast MAC (least significant 48 bits)
 * @param multicastAdi Multicast ADI (least significant 32 bits only, use 0 if not needed)
 * @return OK (0) or error code if a fatal error condition has occurred
 */
<<<<<<< HEAD
enum ZT1_ResultCode ZT1_Node_multicastSubscribe(ZT1_Node *node,uint64_t nwid,uint64_t multicastGroup,unsigned long multicastAdi
#ifdef __cplusplus
    = 0
#endif
    );
=======
enum ZT_ResultCode ZT_Node_multicastSubscribe(ZT_Node *node,uint64_t nwid,uint64_t multicastGroup,unsigned long multicastAdi);
>>>>>>> f69454ec

/**
 * Unsubscribe from an Ethernet multicast group (or all groups)
 *
 * If multicastGroup is zero (0), this will unsubscribe from all groups. If
 * you are not subscribed to a group this has no effect.
 *
 * This does not generate an update call to networkConfigCallback().
 *
 * @param node Node instance
 * @param nwid 64-bit network ID
 * @param multicastGroup Ethernet multicast or broadcast MAC (least significant 48 bits)
 * @param multicastAdi Multicast ADI (least significant 32 bits only, use 0 if not needed)
 * @return OK (0) or error code if a fatal error condition has occurred
 */
<<<<<<< HEAD
enum ZT1_ResultCode ZT1_Node_multicastUnsubscribe(ZT1_Node *node,uint64_t nwid,uint64_t multicastGroup,unsigned long multicastAdi
#ifdef __cplusplus
    = 0
#endif
    );
=======
enum ZT_ResultCode ZT_Node_multicastUnsubscribe(ZT_Node *node,uint64_t nwid,uint64_t multicastGroup,unsigned long multicastAdi);
>>>>>>> f69454ec

/**
 * Get this node's 40-bit ZeroTier address
 *
 * @param node Node instance
 * @return ZeroTier address (least significant 40 bits of 64-bit int)
 */
uint64_t ZT_Node_address(ZT_Node *node);

/**
 * Get the status of this node
 *
 * @param node Node instance
 * @param status Buffer to fill with current node status
 */
void ZT_Node_status(ZT_Node *node,ZT_NodeStatus *status);

/**
 * Get a list of known peer nodes
 *
 * The pointer returned here must be freed with freeQueryResult()
 * when you are done with it.
 *
 * @param node Node instance
 * @return List of known peers or NULL on failure
 */
ZT_PeerList *ZT_Node_peers(ZT_Node *node);

/**
 * Get the status of a virtual network
 *
 * The pointer returned here must be freed with freeQueryResult()
 * when you are done with it.
 *
 * @param node Node instance
 * @param nwid 64-bit network ID
 * @return Network configuration or NULL if we are not a member of this network
 */
ZT_VirtualNetworkConfig *ZT_Node_networkConfig(ZT_Node *node,uint64_t nwid);

/**
 * Enumerate and get status of all networks
 *
 * @param node Node instance
 * @return List of networks or NULL on failure
 */
ZT_VirtualNetworkList *ZT_Node_networks(ZT_Node *node);

/**
 * Free a query result buffer
 *
 * Use this to free the return values of listNetworks(), listPeers(), etc.
 *
 * @param node Node instance
 * @param qr Query result buffer
 */
void ZT_Node_freeQueryResult(ZT_Node *node,void *qr);

/**
 * Add a local interface address
 *
 * Local interface addresses may be added if you want remote peers
 * with whom you have a trust relatinship (e.g. common network membership)
 * to receive information about these endpoints as potential endpoints for
 * direct communication.
 *
 * Take care that these are never ZeroTier interface addresses, otherwise
 * strange things might happen or they simply won't work.
 *
 * Addresses can also be added here if they are the result of a UPnP or
 * NAT-PMP port mapping or other discovery or mapping means.
 *
 * This returns a boolean indicating whether or not the address was
 * accepted. ZeroTier will only communicate over certain address types
 * and (for IP) address classes. Thus it's safe to just dump your OS's
 * entire remote IP list (excluding ZeroTier interface IPs) into here
 * and let ZeroTier determine which addresses it will use. It will
 * reject bad, empty, and unusable addresses.
 *
 * @param addr Local interface address
 * @param metric Local interface metric
 * @param trust How much do you trust the local network under this interface?
 * @return Boolean: non-zero if address was accepted and added
 */
int ZT_Node_addLocalInterfaceAddress(ZT_Node *node,const struct sockaddr_storage *addr,int metric,ZT_LocalInterfaceAddressTrust trust);

/**
 * Clear local interface addresses
 */
void ZT_Node_clearLocalInterfaceAddresses(ZT_Node *node);

/**
 * Set a network configuration master instance for this node
 *
 * Normal nodes should not need to use this. This is for nodes with
 * special compiled-in support for acting as network configuration
 * masters / controllers.
 *
 * The supplied instance must be a C++ object that inherits from the
 * NetworkConfigMaster base class in node/. No type checking is performed,
 * so a pointer to anything else will result in a crash.
 *
 * @param node ZertTier One node
 * @param networkConfigMasterInstance Instance of NetworkConfigMaster C++ class or NULL to disable
 * @return OK (0) or error code if a fatal error condition has occurred
 */
void ZT_Node_setNetconfMaster(ZT_Node *node,void *networkConfigMasterInstance);

/**
 * Get ZeroTier One version
 *
 * @param major Result: major version
 * @param minor Result: minor version
 * @param revision Result: revision
 * @param featureFlags: Result: feature flag bitmap
 */
void ZT_version(int *major,int *minor,int *revision,unsigned long *featureFlags);

#ifdef __cplusplus
}
#endif

#endif<|MERGE_RESOLUTION|>--- conflicted
+++ resolved
@@ -807,19 +807,6 @@
 	ZT_Node **node,
 	void *uptr,
 	uint64_t now,
-<<<<<<< HEAD
-	ZT1_DataStoreGetFunction dataStoreGetFunction,
-	ZT1_DataStorePutFunction dataStorePutFunction,
-	ZT1_WirePacketSendFunction wirePacketSendFunction,
-	ZT1_VirtualNetworkFrameFunction virtualNetworkFrameFunction,
-	ZT1_VirtualNetworkConfigFunction virtualNetworkConfigFunction,
-	ZT1_EventCallback eventCallback,
-	const char *overrideRootTopology
-#ifdef __cplusplus
-    = (const char *)0               
-#endif
-    );
-=======
 	ZT_DataStoreGetFunction dataStoreGetFunction,
 	ZT_DataStorePutFunction dataStorePutFunction,
 	ZT_WirePacketSendFunction wirePacketSendFunction,
@@ -827,7 +814,6 @@
 	ZT_VirtualNetworkConfigFunction virtualNetworkConfigFunction,
 	ZT_EventCallback eventCallback,
 	const char *overrideRootTopology);
->>>>>>> f69454ec
 
 /**
  * Delete a node and free all resources it consumes
@@ -950,15 +936,7 @@
  * @param multicastAdi Multicast ADI (least significant 32 bits only, use 0 if not needed)
  * @return OK (0) or error code if a fatal error condition has occurred
  */
-<<<<<<< HEAD
-enum ZT1_ResultCode ZT1_Node_multicastSubscribe(ZT1_Node *node,uint64_t nwid,uint64_t multicastGroup,unsigned long multicastAdi
-#ifdef __cplusplus
-    = 0
-#endif
-    );
-=======
 enum ZT_ResultCode ZT_Node_multicastSubscribe(ZT_Node *node,uint64_t nwid,uint64_t multicastGroup,unsigned long multicastAdi);
->>>>>>> f69454ec
 
 /**
  * Unsubscribe from an Ethernet multicast group (or all groups)
@@ -974,15 +952,7 @@
  * @param multicastAdi Multicast ADI (least significant 32 bits only, use 0 if not needed)
  * @return OK (0) or error code if a fatal error condition has occurred
  */
-<<<<<<< HEAD
-enum ZT1_ResultCode ZT1_Node_multicastUnsubscribe(ZT1_Node *node,uint64_t nwid,uint64_t multicastGroup,unsigned long multicastAdi
-#ifdef __cplusplus
-    = 0
-#endif
-    );
-=======
 enum ZT_ResultCode ZT_Node_multicastUnsubscribe(ZT_Node *node,uint64_t nwid,uint64_t multicastGroup,unsigned long multicastAdi);
->>>>>>> f69454ec
 
 /**
  * Get this node's 40-bit ZeroTier address
