/*
 * Copyright (c)2013-2020 ZeroTier, Inc.
 *
 * Use of this software is governed by the Business Source License included
 * in the LICENSE.TXT file in the project's root directory.
 *
 * Change Date: 2024-01-01
 *
 * On the date above, in accordance with the Business Source License, use
 * of this software will be governed by version 2.0 of the Apache License.
 */
/****/

#include "../version.h"
#include "Constants.hpp"
#include "Peer.hpp"
#include "Switch.hpp"
#include "Network.hpp"
#include "SelfAwareness.hpp"
#include "Packet.hpp"
#include "Trace.hpp"
#include "InetAddress.hpp"
#include "RingBuffer.hpp"
#include "Utils.hpp"

namespace ZeroTier {

static unsigned char s_freeRandomByteCounter = 0;

Peer::Peer(const RuntimeEnvironment *renv,const Identity &myIdentity,const Identity &peerIdentity) :
	RR(renv),
	_lastReceive(0),
	_lastNontrivialReceive(0),
	_lastTriedMemorizedPath(0),
	_lastDirectPathPushSent(0),
	_lastDirectPathPushReceive(0),
	_lastEchoRequestReceived(0),
	_lastCredentialRequestSent(0),
	_lastWhoisRequestReceived(0),
	_lastCredentialsReceived(0),
	_lastTrustEstablishedPacketReceived(0),
	_lastSentFullHello(0),
	_lastEchoCheck(0),
	_freeRandomByte((unsigned char)((uintptr_t)this >> 4) ^ ++s_freeRandomByteCounter),
	_vProto(0),
	_vMajor(0),
	_vMinor(0),
	_vRevision(0),
	_id(peerIdentity),
	_directPathPushCutoffCount(0),
	_credentialsCutoffCount(0),
	_echoRequestCutoffCount(0),
	_uniqueAlivePathCount(0),
	_localMultipathSupported(false),
	_remoteMultipathSupported(false),
	_canUseMultipath(false),
	_shouldCollectPathStatistics(0),
	_bondingPolicy(0),
	_lastComputedAggregateMeanLatency(0)
{
	if (!myIdentity.agree(peerIdentity,_key,ZT_PEER_SECRET_KEY_LENGTH)) {
		throw ZT_EXCEPTION_INVALID_ARGUMENT;
	}
}

void Peer::received(
	void *tPtr,
	const SharedPtr<Path> &path,
	const unsigned int hops,
	const uint64_t packetId,
	const unsigned int payloadLength,
	const Packet::Verb verb,
	const uint64_t inRePacketId,
	const Packet::Verb inReVerb,
	const bool trustEstablished,
	const uint64_t networkId,
	const int32_t flowId)
{
	const int64_t now = RR->node->now();

	_lastReceive = now;
	switch (verb) {
		case Packet::VERB_FRAME:
		case Packet::VERB_EXT_FRAME:
		case Packet::VERB_NETWORK_CONFIG_REQUEST:
		case Packet::VERB_NETWORK_CONFIG:
		case Packet::VERB_MULTICAST_FRAME:
			_lastNontrivialReceive = now;
			break;
		default:
			break;
	}

<<<<<<< HEAD
		if (trustEstablished) {
=======
	recordIncomingPacket(tPtr, path, packetId, payloadLength, verb, flowId, now);

	if (trustEstablished) {
>>>>>>> 29ebda62
		_lastTrustEstablishedPacketReceived = now;
		path->trustedPacketReceived(now);
	}

	if (hops == 0) {
		// If this is a direct packet (no hops), update existing paths or learn new ones
		bool havePath = false;
		{
			Mutex::Lock _l(_paths_m);
			for(unsigned int i=0;i<ZT_MAX_PEER_NETWORK_PATHS;++i) {
				if (_paths[i].p) {
					if (_paths[i].p == path) {
						_paths[i].lr = now;
						havePath = true;
						break;
					}
				} else break;
			}
		}

		bool attemptToContact = false;
		if ((!havePath)&&(RR->node->shouldUsePathForZeroTierTraffic(tPtr,_id.address(),path->localSocket(),path->address()))) {
			Mutex::Lock _l(_paths_m);

			// Paths are redunant if they duplicate an alive path to the same IP or
			// with the same local socket and address family.
			bool redundant = false;
			for(unsigned int i=0;i<ZT_MAX_PEER_NETWORK_PATHS;++i) {
				if (_paths[i].p) {
					if ( (_paths[i].p->alive(now)) && ( ((_paths[i].p->localSocket() == path->localSocket())&&(_paths[i].p->address().ss_family == path->address().ss_family)) || (_paths[i].p->address().ipsEqual2(path->address())) ) )  {
						redundant = true;
						break;
					}
				} else break;
			}

			if (!redundant) {
				unsigned int replacePath = ZT_MAX_PEER_NETWORK_PATHS;
				int replacePathQuality = 0;
				for(unsigned int i=0;i<ZT_MAX_PEER_NETWORK_PATHS;++i) {
					if (_paths[i].p) {
						const int q = _paths[i].p->quality(now);
						if (q > replacePathQuality) {
							replacePathQuality = q;
							replacePath = i;
							if (!_paths[i].p->alive(now)) {
								break; // Stop searching, we found an identical dead path, replace the object
							}
						}
					} else {
						replacePath = i;
						break;
					}
				}

				if (replacePath != ZT_MAX_PEER_NETWORK_PATHS) {
					if (verb == Packet::VERB_OK) {
						RR->t->peerLearnedNewPath(tPtr,networkId,*this,path,packetId);
						_paths[replacePath].lr = now;
						_paths[replacePath].p = path;
						_paths[replacePath].priority = 1;
					} else {
						attemptToContact = true;
					}
				}
			}
		}

		if (attemptToContact) {
			attemptToContactAt(tPtr,path->localSocket(),path->address(),now,true);
			path->sent(now);
			RR->t->peerConfirmingUnknownPath(tPtr,networkId,*this,path,packetId,verb);
		}
	}

	// If we have a trust relationship periodically push a message enumerating
	// all known external addresses for ourselves. If we already have a path this
	// is done less frequently.
	if (this->trustEstablished(now)) {
		const int64_t sinceLastPush = now - _lastDirectPathPushSent;
		if (sinceLastPush >= ((hops == 0) ? ZT_DIRECT_PATH_PUSH_INTERVAL_HAVEPATH : ZT_DIRECT_PATH_PUSH_INTERVAL)) {
			_lastDirectPathPushSent = now;
			std::vector<InetAddress> pathsToPush(RR->node->directPaths());
			if (pathsToPush.size() > 0) {
				std::vector<InetAddress>::const_iterator p(pathsToPush.begin());
				while (p != pathsToPush.end()) {
					Packet *const outp = new Packet(_id.address(),RR->identity.address(),Packet::VERB_PUSH_DIRECT_PATHS);
					outp->addSize(2); // leave room for count
					unsigned int count = 0;
					while ((p != pathsToPush.end())&&((outp->size() + 24) < 1200)) {
						uint8_t addressType = 4;
						switch(p->ss_family) {
							case AF_INET:
								break;
							case AF_INET6:
								addressType = 6;
								break;
							default: // we currently only push IP addresses
								++p;
								continue;
						}

						outp->append((uint8_t)0); // no flags
						outp->append((uint16_t)0); // no extensions
						outp->append(addressType);
						outp->append((uint8_t)((addressType == 4) ? 6 : 18));
						outp->append(p->rawIpData(),((addressType == 4) ? 4 : 16));
						outp->append((uint16_t)p->port());

						++count;
						++p;
					}
					if (count) {
						outp->setAt(ZT_PACKET_IDX_PAYLOAD,(uint16_t)count);
						outp->compress();
						outp->armor(_key,true);
						path->send(RR,tPtr,outp->data(),outp->size(),now);
					}
					delete outp;
				}
			}
		}
	}
}

SharedPtr<Path> Peer::getAppropriatePath(int64_t now, bool includeExpired, int32_t flowId)
{
	if (!_bondToPeer) {
		Mutex::Lock _l(_paths_m);
		unsigned int bestPath = ZT_MAX_PEER_NETWORK_PATHS;
		/**
		 * Send traffic across the highest quality path only. This algorithm will still
		 * use the old path quality metric from protocol version 9.
		 */
		long bestPathQuality = 2147483647;
		for(unsigned int i=0;i<ZT_MAX_PEER_NETWORK_PATHS;++i) {
			if (_paths[i].p) {
				if ((includeExpired)||((now - _paths[i].lr) < ZT_PEER_PATH_EXPIRATION)) {
					const long q = _paths[i].p->quality(now) / _paths[i].priority;
					if (q <= bestPathQuality) {
						bestPathQuality = q;
						bestPath = i;
					}
				}
			} else break;
		}
		if (bestPath != ZT_MAX_PEER_NETWORK_PATHS) {
			return _paths[bestPath].p;
		}
		return SharedPtr<Path>();
	}
	return _bondToPeer->getAppropriatePath(now, flowId);
}

void Peer::introduce(void *const tPtr,const int64_t now,const SharedPtr<Peer> &other) const
{
	unsigned int myBestV4ByScope[ZT_INETADDRESS_MAX_SCOPE+1];
	unsigned int myBestV6ByScope[ZT_INETADDRESS_MAX_SCOPE+1];
	long myBestV4QualityByScope[ZT_INETADDRESS_MAX_SCOPE+1];
	long myBestV6QualityByScope[ZT_INETADDRESS_MAX_SCOPE+1];
	unsigned int theirBestV4ByScope[ZT_INETADDRESS_MAX_SCOPE+1];
	unsigned int theirBestV6ByScope[ZT_INETADDRESS_MAX_SCOPE+1];
	long theirBestV4QualityByScope[ZT_INETADDRESS_MAX_SCOPE+1];
	long theirBestV6QualityByScope[ZT_INETADDRESS_MAX_SCOPE+1];
	for(int i=0;i<=ZT_INETADDRESS_MAX_SCOPE;++i) {
		myBestV4ByScope[i] = ZT_MAX_PEER_NETWORK_PATHS;
		myBestV6ByScope[i] = ZT_MAX_PEER_NETWORK_PATHS;
		myBestV4QualityByScope[i] = 2147483647;
		myBestV6QualityByScope[i] = 2147483647;
		theirBestV4ByScope[i] = ZT_MAX_PEER_NETWORK_PATHS;
		theirBestV6ByScope[i] = ZT_MAX_PEER_NETWORK_PATHS;
		theirBestV4QualityByScope[i] = 2147483647;
		theirBestV6QualityByScope[i] = 2147483647;
	}

	Mutex::Lock _l1(_paths_m);

	for(unsigned int i=0;i<ZT_MAX_PEER_NETWORK_PATHS;++i) {
		if (_paths[i].p) {
			const long q = _paths[i].p->quality(now) / _paths[i].priority;
			const unsigned int s = (unsigned int)_paths[i].p->ipScope();
			switch(_paths[i].p->address().ss_family) {
				case AF_INET:
					if (q <= myBestV4QualityByScope[s]) {
						myBestV4QualityByScope[s] = q;
						myBestV4ByScope[s] = i;
					}
					break;
				case AF_INET6:
					if (q <= myBestV6QualityByScope[s]) {
						myBestV6QualityByScope[s] = q;
						myBestV6ByScope[s] = i;
					}
					break;
			}
		} else break;
	}

	Mutex::Lock _l2(other->_paths_m);

	for(unsigned int i=0;i<ZT_MAX_PEER_NETWORK_PATHS;++i) {
		if (other->_paths[i].p) {
			const long q = other->_paths[i].p->quality(now) / other->_paths[i].priority;
			const unsigned int s = (unsigned int)other->_paths[i].p->ipScope();
			switch(other->_paths[i].p->address().ss_family) {
				case AF_INET:
					if (q <= theirBestV4QualityByScope[s]) {
						theirBestV4QualityByScope[s] = q;
						theirBestV4ByScope[s] = i;
					}
					break;
				case AF_INET6:
					if (q <= theirBestV6QualityByScope[s]) {
						theirBestV6QualityByScope[s] = q;
						theirBestV6ByScope[s] = i;
					}
					break;
			}
		} else break;
	}

	unsigned int mine = ZT_MAX_PEER_NETWORK_PATHS;
	unsigned int theirs = ZT_MAX_PEER_NETWORK_PATHS;

	for(int s=ZT_INETADDRESS_MAX_SCOPE;s>=0;--s) {
		if ((myBestV6ByScope[s] != ZT_MAX_PEER_NETWORK_PATHS)&&(theirBestV6ByScope[s] != ZT_MAX_PEER_NETWORK_PATHS)) {
			mine = myBestV6ByScope[s];
			theirs = theirBestV6ByScope[s];
			break;
		}
		if ((myBestV4ByScope[s] != ZT_MAX_PEER_NETWORK_PATHS)&&(theirBestV4ByScope[s] != ZT_MAX_PEER_NETWORK_PATHS)) {
			mine = myBestV4ByScope[s];
			theirs = theirBestV4ByScope[s];
			break;
		}
	}

	if (mine != ZT_MAX_PEER_NETWORK_PATHS) {
		unsigned int alt = (unsigned int)RR->node->prng() & 1; // randomize which hint we send first for black magickal NAT-t reasons
		const unsigned int completed = alt + 2;
		while (alt != completed) {
			if ((alt & 1) == 0) {
				Packet outp(_id.address(),RR->identity.address(),Packet::VERB_RENDEZVOUS);
				outp.append((uint8_t)0);
				other->_id.address().appendTo(outp);
				outp.append((uint16_t)other->_paths[theirs].p->address().port());
				if (other->_paths[theirs].p->address().ss_family == AF_INET6) {
					outp.append((uint8_t)16);
					outp.append(other->_paths[theirs].p->address().rawIpData(),16);
				} else {
					outp.append((uint8_t)4);
					outp.append(other->_paths[theirs].p->address().rawIpData(),4);
				}
				outp.armor(_key,true);
				_paths[mine].p->send(RR,tPtr,outp.data(),outp.size(),now);
			} else {
				Packet outp(other->_id.address(),RR->identity.address(),Packet::VERB_RENDEZVOUS);
				outp.append((uint8_t)0);
				_id.address().appendTo(outp);
				outp.append((uint16_t)_paths[mine].p->address().port());
				if (_paths[mine].p->address().ss_family == AF_INET6) {
					outp.append((uint8_t)16);
					outp.append(_paths[mine].p->address().rawIpData(),16);
				} else {
					outp.append((uint8_t)4);
					outp.append(_paths[mine].p->address().rawIpData(),4);
				}
				outp.armor(other->_key,true);
				other->_paths[theirs].p->send(RR,tPtr,outp.data(),outp.size(),now);
			}
			++alt;
		}
	}
}

void Peer::sendHELLO(void *tPtr,const int64_t localSocket,const InetAddress &atAddress,int64_t now)
{
	Packet outp(_id.address(),RR->identity.address(),Packet::VERB_HELLO);

	outp.append((unsigned char)ZT_PROTO_VERSION);
	outp.append((unsigned char)ZEROTIER_ONE_VERSION_MAJOR);
	outp.append((unsigned char)ZEROTIER_ONE_VERSION_MINOR);
	outp.append((uint16_t)ZEROTIER_ONE_VERSION_REVISION);
	outp.append(now);
	RR->identity.serialize(outp,false);
	atAddress.serialize(outp);

	outp.append((uint64_t)RR->topology->planetWorldId());
	outp.append((uint64_t)RR->topology->planetWorldTimestamp());

	const unsigned int startCryptedPortionAt = outp.size();

	std::vector<World> moons(RR->topology->moons());
	std::vector<uint64_t> moonsWanted(RR->topology->moonsWanted());
	outp.append((uint16_t)(moons.size() + moonsWanted.size()));
	for(std::vector<World>::const_iterator m(moons.begin());m!=moons.end();++m) {
		outp.append((uint8_t)m->type());
		outp.append((uint64_t)m->id());
		outp.append((uint64_t)m->timestamp());
	}
	for(std::vector<uint64_t>::const_iterator m(moonsWanted.begin());m!=moonsWanted.end();++m) {
		outp.append((uint8_t)World::TYPE_MOON);
		outp.append(*m);
		outp.append((uint64_t)0);
	}

	outp.cryptField(_key,startCryptedPortionAt,outp.size() - startCryptedPortionAt);

	RR->node->expectReplyTo(outp.packetId());

	if (atAddress) {
		outp.armor(_key,false); // false == don't encrypt full payload, but add MAC
		RR->node->putPacket(tPtr,localSocket,atAddress,outp.data(),outp.size());
	} else {
		RR->sw->send(tPtr,outp,false); // false == don't encrypt full payload, but add MAC
	}
}

void Peer::attemptToContactAt(void *tPtr,const int64_t localSocket,const InetAddress &atAddress,int64_t now,bool sendFullHello)
{
	if ( (!sendFullHello) && (_vProto >= 5) && (!((_vMajor == 1)&&(_vMinor == 1)&&(_vRevision == 0))) ) {
		Packet outp(_id.address(),RR->identity.address(),Packet::VERB_ECHO);
		RR->node->expectReplyTo(outp.packetId());
		outp.armor(_key,true);
		RR->node->putPacket(tPtr,localSocket,atAddress,outp.data(),outp.size());
	} else {
		sendHELLO(tPtr,localSocket,atAddress,now);
	}
}

void Peer::tryMemorizedPath(void *tPtr,int64_t now)
{
	if ((now - _lastTriedMemorizedPath) >= ZT_TRY_MEMORIZED_PATH_INTERVAL) {
		_lastTriedMemorizedPath = now;
		InetAddress mp;
		if (RR->node->externalPathLookup(tPtr,_id.address(),-1,mp))
			attemptToContactAt(tPtr,-1,mp,now,true);
	}
}

void Peer::performMultipathStateCheck(int64_t now)
{
	/**
	 * Check for conditions required for multipath bonding and create a bond
	 * if allowed.
	 */
	_localMultipathSupported = ((RR->bc->inUse()) && (ZT_PROTO_VERSION > 9));
	if (_localMultipathSupported) {
		int currAlivePathCount = 0;
		int duplicatePathsFound = 0;
		for (unsigned int i=0;i<ZT_MAX_PEER_NETWORK_PATHS;++i) {
			if (_paths[i].p) {
				currAlivePathCount++;
				for (unsigned int j=0;j<ZT_MAX_PEER_NETWORK_PATHS;++j) {
					if (_paths[i].p && _paths[j].p && _paths[i].p->address().ipsEqual2(_paths[j].p->address()) && i != j) {
						duplicatePathsFound+=1;
						break;
					}
				}
			}
		}
		_uniqueAlivePathCount = (currAlivePathCount - (duplicatePathsFound / 2));
		_remoteMultipathSupported = _vProto > 9;
		_canUseMultipath = _localMultipathSupported && _remoteMultipathSupported && (_uniqueAlivePathCount > 1);
	}
	if (_canUseMultipath && !_bondToPeer) {
		if (RR->bc) {
			_bondToPeer = RR->bc->createTransportTriggeredBond(RR, this);
			/**
			 * Allow new bond to retroactively learn all paths known to this peer
			 */
			if (_bondToPeer) {
				for (unsigned int i=0;i<ZT_MAX_PEER_NETWORK_PATHS;++i) {
					if (_paths[i].p) {
						_bondToPeer->nominatePath(_paths[i].p, now);
					}
				}
			}
		}
	}
}

unsigned int Peer::doPingAndKeepalive(void *tPtr,int64_t now)
{
	unsigned int sent = 0;
	Mutex::Lock _l(_paths_m);

	performMultipathStateCheck(now);

	const bool sendFullHello = ((now - _lastSentFullHello) >= ZT_PEER_PING_PERIOD);
	_lastSentFullHello = now;

	// Right now we only keep pinging links that have the maximum priority. The
	// priority is used to track cluster redirections, meaning that when a cluster
	// redirects us its redirect target links override all other links and we
	// let those old links expire.
	long maxPriority = 0;
	for(unsigned int i=0;i<ZT_MAX_PEER_NETWORK_PATHS;++i) {
		if (_paths[i].p)
			maxPriority = std::max(_paths[i].priority,maxPriority);
		else break;
	}

	unsigned int j = 0;
	for(unsigned int i=0;i<ZT_MAX_PEER_NETWORK_PATHS;++i) {
		if (_paths[i].p) {
			// Clean expired and reduced priority paths
			if ( ((now - _paths[i].lr) < ZT_PEER_PATH_EXPIRATION) && (_paths[i].priority == maxPriority) ) {
				if ((sendFullHello)||(_paths[i].p->needsHeartbeat(now))
					|| (_canUseMultipath && _paths[i].p->needsGratuitousHeartbeat(now))) {
					attemptToContactAt(tPtr,_paths[i].p->localSocket(),_paths[i].p->address(),now,sendFullHello);
					_paths[i].p->sent(now);
					sent |= (_paths[i].p->address().ss_family == AF_INET) ? 0x1 : 0x2;
				}
				if (i != j)
					_paths[j] = _paths[i];
				++j;
			}
		} else break;
	}
	return sent;
}

void Peer::clusterRedirect(void *tPtr,const SharedPtr<Path> &originatingPath,const InetAddress &remoteAddress,const int64_t now)
{
	SharedPtr<Path> np(RR->topology->getPath(originatingPath->localSocket(),remoteAddress));
	RR->t->peerRedirected(tPtr,0,*this,np);

	attemptToContactAt(tPtr,originatingPath->localSocket(),remoteAddress,now,true);

	{
		Mutex::Lock _l(_paths_m);

		// New priority is higher than the priority of the originating path (if known)
		long newPriority = 1;
		for(unsigned int i=0;i<ZT_MAX_PEER_NETWORK_PATHS;++i) {
			if (_paths[i].p) {
				if (_paths[i].p == originatingPath) {
					newPriority = _paths[i].priority;
					break;
				}
			} else break;
		}
		newPriority += 2;

		// Erase any paths with lower priority than this one or that are duplicate
		// IPs and add this path.
		unsigned int j = 0;
		for(unsigned int i=0;i<ZT_MAX_PEER_NETWORK_PATHS;++i) {
			if (_paths[i].p) {
				if ((_paths[i].priority >= newPriority)&&(!_paths[i].p->address().ipsEqual2(remoteAddress))) {
					if (i != j)
						_paths[j] = _paths[i];
					++j;
				}
			}
		}
		if (j < ZT_MAX_PEER_NETWORK_PATHS) {
			_paths[j].lr = now;
			_paths[j].p = np;
			_paths[j].priority = newPriority;
			++j;
			while (j < ZT_MAX_PEER_NETWORK_PATHS) {
				_paths[j].lr = 0;
				_paths[j].p.zero();
				_paths[j].priority = 1;
				++j;
			}
		}
	}
}

void Peer::resetWithinScope(void *tPtr,InetAddress::IpScope scope,int inetAddressFamily,int64_t now)
{
	Mutex::Lock _l(_paths_m);
	for(unsigned int i=0;i<ZT_MAX_PEER_NETWORK_PATHS;++i) {
		if (_paths[i].p) {
			if ((_paths[i].p->address().ss_family == inetAddressFamily)&&(_paths[i].p->ipScope() == scope)) {
				attemptToContactAt(tPtr,_paths[i].p->localSocket(),_paths[i].p->address(),now,false);
				_paths[i].p->sent(now);
				_paths[i].lr = 0; // path will not be used unless it speaks again
			}
		} else break;
	}
}

void Peer::recordOutgoingPacket(const SharedPtr<Path> &path, const uint64_t packetId,
	uint16_t payloadLength, const Packet::Verb verb, const int32_t flowId, int64_t now)
{
	if (!_shouldCollectPathStatistics || !_bondToPeer) {
		return;
	}
	_bondToPeer->recordOutgoingPacket(path, packetId, payloadLength, verb, flowId, now);
}

void Peer::recordIncomingInvalidPacket(const SharedPtr<Path>& path)
{
	if (!_shouldCollectPathStatistics || !_bondToPeer) {
		return;
	}
	_bondToPeer->recordIncomingInvalidPacket(path);
}

void Peer::recordIncomingPacket(void *tPtr, const SharedPtr<Path> &path, const uint64_t packetId,
	uint16_t payloadLength, const Packet::Verb verb, const int32_t flowId, int64_t now)
{
	if (!_shouldCollectPathStatistics || !_bondToPeer) {
		return;
	}
	_bondToPeer->recordIncomingPacket(path, packetId, payloadLength, verb, flowId, now);
}

} // namespace ZeroTier<|MERGE_RESOLUTION|>--- conflicted
+++ resolved
@@ -91,13 +91,9 @@
 			break;
 	}
 
-<<<<<<< HEAD
-		if (trustEstablished) {
-=======
 	recordIncomingPacket(tPtr, path, packetId, payloadLength, verb, flowId, now);
 
 	if (trustEstablished) {
->>>>>>> 29ebda62
 		_lastTrustEstablishedPacketReceived = now;
 		path->trustedPacketReceived(now);
 	}
